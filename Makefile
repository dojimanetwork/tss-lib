MODULE = github.com/binance-chain/tss-lib
PACKAGES = $(shell go list ./... | grep -v '/vendor/')

all: protob test

########################################
### Protocol Buffers

protob:
	@echo "--> Building Protocol Buffers"
	@for file in shared message ecdsa-keygen ecdsa-signing ecdsa-signature ecdsa-resharing eddsa-keygen eddsa-signing eddsa-signature eddsa-resharing; do \
		echo "Generating $$file.pb.go" ; \
		protoc --go_out=module=$(MODULE):. ./protob/$$file.proto ; \
	done

build: protob
	go fmt ./...

########################################
### Testing

test_unit:
	@echo "--> Running Unit Tests"
	@echo "!!! WARNING: This will take a long time :)"
	go test -timeout 60m $(PACKAGES)

test_unit_race:
	@echo "--> Running Unit Tests (with Race Detection)"
	@echo "!!! WARNING: This will take a long time :)"
<<<<<<< HEAD
	go test -timeout 45m -race $(PACKAGES)
=======
	go test -timeout 60m -race $(PACKAGES)
>>>>>>> 8060d05c

test:
	make test_unit

########################################
### Pre Commit

pre_commit: build test

########################################

# To avoid unintended conflicts with file names, always add to .PHONY
# # unless there is a reason not to.
# # https://www.gnu.org/software/make/manual/html_node/Phony-Targets.html
.PHONY: protob build test_unit test_unit_race test
<|MERGE_RESOLUTION|>--- conflicted
+++ resolved
@@ -27,11 +27,7 @@
 test_unit_race:
 	@echo "--> Running Unit Tests (with Race Detection)"
 	@echo "!!! WARNING: This will take a long time :)"
-<<<<<<< HEAD
-	go test -timeout 45m -race $(PACKAGES)
-=======
 	go test -timeout 60m -race $(PACKAGES)
->>>>>>> 8060d05c
 
 test:
 	make test_unit
